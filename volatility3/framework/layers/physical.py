--- conflicted
+++ resolved
@@ -5,7 +5,7 @@
 import threading
 from typing import Any, Dict, IO, List, Optional, Union
 
-from volatility3.framework import constants, exceptions, interfaces
+from volatility3.framework import exceptions, interfaces, constants
 from volatility3.framework.configuration import requirements
 from volatility3.framework.layers import resources
 
@@ -16,16 +16,6 @@
     """A DataLayer class backed by a buffer in memory, designed for testing and
     swift data access."""
 
-<<<<<<< HEAD
-    def __init__(self,
-                 context: interfaces.context.ContextInterface,
-                 config_path: str,
-                 name: str,
-                 buffer: bytes,
-                 metadata: Optional[Dict[str, Any]] = None,
-                 offset: int = 0) -> None:
-        super().__init__(context = context, config_path = config_path, name = name, metadata = metadata)
-=======
     def __init__(
         self,
         context: interfaces.context.ContextInterface,
@@ -33,11 +23,11 @@
         name: str,
         buffer: bytes,
         metadata: Optional[Dict[str, Any]] = None,
+        offset: int = 0,
     ) -> None:
         super().__init__(
             context=context, config_path=config_path, name=name, metadata=metadata
         )
->>>>>>> 91ec909b
         self._buffer = buffer
         self._offset = offset
 
@@ -64,28 +54,20 @@
             invalid_address = address
             if self.minimum_address < address <= self.maximum_address:
                 invalid_address = self.maximum_address + 1
-<<<<<<< HEAD
-            raise exceptions.InvalidAddressException(self.name, invalid_address,
-                                                     "Offset outside of the buffer boundaries")
+            raise exceptions.InvalidAddressException(
+                self.name, invalid_address, "Offset outside of the buffer boundaries"
+            )
         real_address = address - self.minimum_address
-        return self._buffer[real_address:real_address + length]
+        return self._buffer[real_address : real_address + length]
 
     def write(self, address: int, data: bytes):
         """Writes the data from to the buffer."""
         real_address = address - self.minimum_address
-        self._buffer = self._buffer[:real_address] + data + self._buffer[real_address + len(data):]
-=======
-            raise exceptions.InvalidAddressException(
-                self.name, invalid_address, "Offset outside of the buffer boundaries"
-            )
-        return self._buffer[address : address + length]
-
-    def write(self, address: int, data: bytes):
-        """Writes the data from to the buffer."""
         self._buffer = (
-            self._buffer[:address] + data + self._buffer[address + len(data) :]
-        )
->>>>>>> 91ec909b
+            self._buffer[:real_address]
+            + data
+            + self._buffer[real_address + len(data) :]
+        )
 
     @classmethod
     def get_requirements(cls) -> List[interfaces.configuration.RequirementInterface]:
@@ -238,7 +220,7 @@
         """Closes the file handle."""
         self._file.close()
 
-    def __exit__(self, type, value, traceback) -> None:
+    def __exit__(self) -> None:
         self.destroy()
 
     @classmethod
