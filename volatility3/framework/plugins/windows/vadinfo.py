--- conflicted
+++ resolved
@@ -44,30 +44,6 @@
     @classmethod
     def get_requirements(cls) -> List[interfaces.configuration.RequirementInterface]:
         # Since we're calling the plugin, make sure we have the plugin's requirements
-<<<<<<< HEAD
-        return [requirements.ModuleRequirement(name = 'kernel', description = 'Windows kernel',
-                                                         architectures = ["Intel32", "Intel64"]),
-                # TODO: Convert this to a ListRequirement so that people can filter on sets of ranges
-                requirements.IntRequirement(name = 'address',
-                                            description = "Process virtual memory address to include " \
-                                                          "(all other address ranges are excluded).",
-                                            optional = True),
-                requirements.ListRequirement(name = 'pid',
-                                             description = 'Filter on specific process IDs',
-                                             element_type = int,
-                                             optional = True),
-                requirements.PluginRequirement(name = 'pslist', plugin = pslist.PsList, version = (2, 0, 0)),
-                requirements.BooleanRequirement(name = 'dump',
-                                                description = "Extract listed memory ranges",
-                                                default = False,
-                                                optional = True),
-                requirements.IntRequirement(name = 'maxsize',
-                                            description = "Maximum size for dumped VAD sections " \
-                                                          "(all the bigger sections will be ignored)",
-                                            default = cls.MAXSIZE_DEFAULT,
-                                            optional = True),
-                ]
-=======
         return [
             requirements.ModuleRequirement(
                 name="kernel",
@@ -78,8 +54,7 @@
             requirements.IntRequirement(
                 name="address",
                 description="Process virtual memory address to include "
-                "(all other address ranges are excluded). This must be "
-                "a base address, not an address within the desired range.",
+                "(all other address ranges are excluded).",
                 optional=True,
             ),
             requirements.ListRequirement(
@@ -105,7 +80,6 @@
                 optional=True,
             ),
         ]
->>>>>>> a1eeecf6
 
     @classmethod
     def protect_values(
@@ -232,11 +206,7 @@
         if self.config.get("address", None) is not None:
 
             def filter_function(x: interfaces.objects.ObjectInterface) -> bool:
-<<<<<<< HEAD
                 return not (x.get_start() <= self.config['address'] <= x.get_end())
-=======
-                return x.get_start() not in [self.config["address"]]
->>>>>>> a1eeecf6
 
             filter_func = filter_function
 
